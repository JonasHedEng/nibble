--- conflicted
+++ resolved
@@ -1,19 +1,3 @@
-<<<<<<< HEAD
-///
-pub fn is_digit(grapheme: String) -> Bool {
-  case grapheme {
-    "0" | "1" | "2" | "3" | "4" | "5" | "6" | "7" | "8" | "9" -> True
-
-    _ -> False
-  }
-}
-
-///
-pub fn is_whitespace(grapheme: String) -> Bool {
-  case grapheme {
-    " " | "\t" | "\n" | "\r" -> True
-
-=======
 import gleam/string
 import gleam/list
 
@@ -26,102 +10,29 @@
     "a" | "b" | "c" | "d" | "e" | "f" | "g" | "h" | "i" | "j" | "k" -> True
     "l" | "m" | "n" | "o" | "p" | "q" | "r" | "s" | "t" | "u" | "v" -> True
     "w" | "x" | "y" | "z" -> True
->>>>>>> ec14d742
     _ -> False
   }
 }
 
-<<<<<<< HEAD
-///
-pub fn is_upper(grapheme: String) -> Bool {
-  case grapheme {
-    "A"
-    | "B"
-    | "C"
-    | "D"
-    | "E"
-    | "F"
-    | "G"
-    | "H"
-    | "I"
-    | "J"
-    | "K"
-    | "L"
-    | "M"
-    | "N"
-    | "O"
-    | "P"
-    | "Q"
-    | "R"
-    | "S"
-    | "T"
-    | "U"
-    | "V"
-    | "W"
-    | "X"
-    | "Y"
-    | "Z" -> True
-
-=======
 pub fn is_upper_ascii(grapheme: String) -> Bool {
   case grapheme {
     "A" | "B" | "C" | "D" | "E" | "F" | "G" | "H" | "I" | "J" | "K" -> True
     "L" | "M" | "N" | "O" | "P" | "Q" | "R" | "S" | "T" | "U" | "V" -> True
     "W" | "X" | "Y" | "Z" -> True
->>>>>>> ec14d742
     _ -> False
   }
 }
 
-<<<<<<< HEAD
-///
-pub fn is_lower(grapheme: String) -> Bool {
-  case grapheme {
-    "a"
-    | "b"
-    | "c"
-    | "d"
-    | "e"
-    | "f"
-    | "g"
-    | "h"
-    | "i"
-    | "j"
-    | "k"
-    | "l"
-    | "m"
-    | "n"
-    | "o"
-    | "p"
-    | "q"
-    | "r"
-    | "s"
-    | "t"
-    | "u"
-    | "v"
-    | "w"
-    | "x"
-    | "y"
-    | "z" -> True
-
-=======
 pub fn is_digit(grapheme: String) -> Bool {
   case grapheme {
     "0" | "1" | "2" | "3" | "4" | "5" | "6" | "7" | "8" | "9" -> True
->>>>>>> ec14d742
     _ -> False
   }
 }
 
-<<<<<<< HEAD
-///
-pub fn is_alphanum(grapheme: String) -> Bool {
-  is_digit(grapheme) || is_upper(grapheme) || is_lower(grapheme)
-=======
 pub fn is_whitespace(grapheme: String) -> Bool {
   case grapheme {
     " " | "\t" | "\r" | "\n" -> True
     _ -> False
   }
->>>>>>> ec14d742
 }